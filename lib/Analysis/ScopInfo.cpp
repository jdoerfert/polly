//===--------- ScopInfo.cpp  - Create Scops from LLVM IR ------------------===//
//
//                     The LLVM Compiler Infrastructure
//
// This file is distributed under the University of Illinois Open Source
// License. See LICENSE.TXT for details.
//
//===----------------------------------------------------------------------===//
//
// Create a polyhedral description for a static control flow region.
//
// The pass creates a polyhedral description of the Scops detected by the Scop
// detection derived from their LLVM-IR code.
//
// This represantation is shared among several tools in the polyhedral
// community, which are e.g. Cloog, Pluto, Loopo, Graphite.
//
//===----------------------------------------------------------------------===//

#include "polly/CodeGen/BlockGenerators.h"
#include "polly/LinkAllPasses.h"
#include "polly/ScopInfo.h"
#include "polly/Support/GICHelper.h"
#include "polly/Support/SCEVValidator.h"
#include "polly/Support/ScopHelper.h"
#include "polly/TempScopInfo.h"
#include "llvm/ADT/SetVector.h"
#include "llvm/ADT/Statistic.h"
#include "llvm/ADT/StringExtras.h"
#include "llvm/Analysis/LoopInfo.h"
#include "llvm/Analysis/RegionIterator.h"
#include "llvm/Analysis/ScalarEvolutionExpressions.h"
#include "llvm/Assembly/Writer.h"
#include "llvm/Support/CommandLine.h"

#define DEBUG_TYPE "polly-scops"
#include "llvm/Support/Debug.h"

#include "isl/int.h"
#include "isl/constraint.h"
#include "isl/set.h"
#include "isl/map.h"
#include "isl/aff.h"
#include "isl/printer.h"
#include "isl/local_space.h"
#include "isl/options.h"
#include "isl/val.h"
#include <sstream>
#include <string>
#include <vector>

using namespace llvm;
using namespace polly;

STATISTIC(ScopFound, "Number of valid Scops");
STATISTIC(RichScopFound, "Number of Scops containing a loop");

/// Translate a SCEVExpression into an isl_pw_aff object.
struct SCEVAffinator : public SCEVVisitor<SCEVAffinator, isl_pw_aff *> {
private:
  isl_ctx *Ctx;
  int NbLoopSpaces;
  const Scop *S;

public:
  static isl_pw_aff *getPwAff(ScopStmt *Stmt, const SCEV *Scev) {
    Scop *S = Stmt->getParent();
    const Region *Reg = &S->getRegion();

    S->addParams(getParamsInAffineExpr(Reg, Scev, *S->getSE()));

    SCEVAffinator Affinator(Stmt);
    return Affinator.visit(Scev);
  }

  isl_pw_aff *visit(const SCEV *Scev) {
    // In case the scev is a valid parameter, we do not further analyze this
    // expression, but create a new parameter in the isl_pw_aff. This allows us
    // to treat subexpressions that we cannot translate into an piecewise affine
    // expression, as constant parameters of the piecewise affine expression.
    if (isl_id *Id = S->getIdForParam(Scev)) {
      isl_space *Space = isl_space_set_alloc(Ctx, 1, NbLoopSpaces);
      Space = isl_space_set_dim_id(Space, isl_dim_param, 0, Id);

      isl_set *Domain = isl_set_universe(isl_space_copy(Space));
      isl_aff *Affine =
          isl_aff_zero_on_domain(isl_local_space_from_space(Space));
      Affine = isl_aff_add_coefficient_si(Affine, isl_dim_param, 0, 1);

      return isl_pw_aff_alloc(Domain, Affine);
    }

    return SCEVVisitor<SCEVAffinator, isl_pw_aff *>::visit(Scev);
  }

  SCEVAffinator(const ScopStmt *Stmt)
      : Ctx(Stmt->getIslCtx()), NbLoopSpaces(Stmt->getNumIterators()),
        S(Stmt->getParent()) {}

  __isl_give isl_pw_aff *visitConstant(const SCEVConstant *Constant) {
    ConstantInt *Value = Constant->getValue();
    isl_val *v;

    // LLVM does not define if an integer value is interpreted as a signed or
    // unsigned value. Hence, without further information, it is unknown how
    // this value needs to be converted to GMP. At the moment, we only support
    // signed operations. So we just interpret it as signed. Later, there are
    // two options:
    //
    // 1. We always interpret any value as signed and convert the values on
    //    demand.
    // 2. We pass down the signedness of the calculation and use it to interpret
    //    this constant correctly.
    v = isl_valFromAPInt(Ctx, Value->getValue(), /* isSigned */ true);

    isl_space *Space = isl_space_set_alloc(Ctx, 0, NbLoopSpaces);
    isl_local_space *ls = isl_local_space_from_space(isl_space_copy(Space));
    isl_aff *Affine = isl_aff_zero_on_domain(ls);
    isl_set *Domain = isl_set_universe(Space);

    Affine = isl_aff_add_constant_val(Affine, v);

    return isl_pw_aff_alloc(Domain, Affine);
  }

  __isl_give isl_pw_aff *visitTruncateExpr(const SCEVTruncateExpr *Expr) {
    llvm_unreachable("SCEVTruncateExpr not yet supported");
  }

  __isl_give isl_pw_aff *visitZeroExtendExpr(const SCEVZeroExtendExpr *Expr) {
    llvm_unreachable("SCEVZeroExtendExpr not yet supported");
  }

  __isl_give isl_pw_aff *visitSignExtendExpr(const SCEVSignExtendExpr *Expr) {
    // Assuming the value is signed, a sign extension is basically a noop.
    // TODO: Reconsider this as soon as we support unsigned values.
    return visit(Expr->getOperand());
  }

  __isl_give isl_pw_aff *visitAddExpr(const SCEVAddExpr *Expr) {
    isl_pw_aff *Sum = visit(Expr->getOperand(0));

    for (int i = 1, e = Expr->getNumOperands(); i < e; ++i) {
      isl_pw_aff *NextSummand = visit(Expr->getOperand(i));
      Sum = isl_pw_aff_add(Sum, NextSummand);
    }

    // TODO: Check for NSW and NUW.

    return Sum;
  }

  __isl_give isl_pw_aff *visitMulExpr(const SCEVMulExpr *Expr) {
    isl_pw_aff *Product = visit(Expr->getOperand(0));

    for (int i = 1, e = Expr->getNumOperands(); i < e; ++i) {
      isl_pw_aff *NextOperand = visit(Expr->getOperand(i));

      if (!isl_pw_aff_is_cst(Product) && !isl_pw_aff_is_cst(NextOperand)) {
        isl_pw_aff_free(Product);
        isl_pw_aff_free(NextOperand);
        return NULL;
      }

      Product = isl_pw_aff_mul(Product, NextOperand);
    }

    // TODO: Check for NSW and NUW.
    return Product;
  }

  __isl_give isl_pw_aff *visitUDivExpr(const SCEVUDivExpr *Expr) {
    llvm_unreachable("SCEVUDivExpr not yet supported");
  }

  int getLoopDepth(const Loop *L) {
    Loop *outerLoop =
        S->getRegion().outermostLoopInRegion(const_cast<Loop *>(L));
    assert(outerLoop && "Scop does not contain this loop");
    return L->getLoopDepth() - outerLoop->getLoopDepth();
  }

  __isl_give isl_pw_aff *visitAddRecExpr(const SCEVAddRecExpr *Expr) {
    assert(Expr->isAffine() && "Only affine AddRecurrences allowed");

    // Directly generate isl_pw_aff for Expr if 'start' is zero.
    if (Expr->getStart()->isZero()) {
      assert(S->getRegion().contains(Expr->getLoop()) &&
             "Scop does not contain the loop referenced in this AddRec");

      isl_pw_aff *Start = visit(Expr->getStart());
      isl_pw_aff *Step = visit(Expr->getOperand(1));
      isl_space *Space = isl_space_set_alloc(Ctx, 0, NbLoopSpaces);
      isl_local_space *LocalSpace = isl_local_space_from_space(Space);

      int loopDimension = getLoopDepth(Expr->getLoop());

      isl_aff *LAff = isl_aff_set_coefficient_si(
          isl_aff_zero_on_domain(LocalSpace), isl_dim_in, loopDimension, 1);
      isl_pw_aff *LPwAff = isl_pw_aff_from_aff(LAff);

      // TODO: Do we need to check for NSW and NUW?
      return isl_pw_aff_add(Start, isl_pw_aff_mul(Step, LPwAff));
    }

    // Translate AddRecExpr from '{start, +, inc}' into 'start + {0, +, inc}'
    // if 'start' is not zero.
    ScalarEvolution &SE = *S->getSE();
    const SCEV *ZeroStartExpr = SE.getAddRecExpr(
        SE.getConstant(Expr->getStart()->getType(), 0),
        Expr->getStepRecurrence(SE), Expr->getLoop(), SCEV::FlagAnyWrap);

    isl_pw_aff *ZeroStartResult = visit(ZeroStartExpr);
    isl_pw_aff *Start = visit(Expr->getStart());

    return isl_pw_aff_add(ZeroStartResult, Start);
  }

  __isl_give isl_pw_aff *visitSMaxExpr(const SCEVSMaxExpr *Expr) {
    isl_pw_aff *Max = visit(Expr->getOperand(0));

    for (int i = 1, e = Expr->getNumOperands(); i < e; ++i) {
      isl_pw_aff *NextOperand = visit(Expr->getOperand(i));
      Max = isl_pw_aff_max(Max, NextOperand);
    }

    return Max;
  }

  __isl_give isl_pw_aff *visitUMaxExpr(const SCEVUMaxExpr *Expr) {
    llvm_unreachable("SCEVUMaxExpr not yet supported");
  }

  __isl_give isl_pw_aff *visitUnknown(const SCEVUnknown *Expr) {
    llvm_unreachable("Unknowns are always parameters");
  }
};

//===----------------------------------------------------------------------===//

MemoryAccess::~MemoryAccess() {
  isl_map_free(AccessRelation);
  isl_map_free(newAccessRelation);
}

static void replace(std::string &str, const std::string &find,
                    const std::string &replace) {
  size_t pos = 0;
  while ((pos = str.find(find, pos)) != std::string::npos) {
    str.replace(pos, find.length(), replace);
    pos += replace.length();
  }
}

static void makeIslCompatible(std::string &str) {
  str.erase(0, 1);
  replace(str, ".", "_");
  replace(str, "\"", "_");
}

void MemoryAccess::setBaseName() {
  raw_string_ostream OS(BaseName);
  WriteAsOperand(OS, getBaseAddr(), false);
  BaseName = OS.str();

  makeIslCompatible(BaseName);
  BaseName = "MemRef_" + BaseName;
}

void MemoryAccess::setAccessedLocationName(std::string &LocationName) {
  AccessRelation = isl_map_set_tuple_name(AccessRelation, isl_dim_out,
                                          LocationName.c_str());
}

isl_map *MemoryAccess::getAccessRelation() const {
  return isl_map_copy(AccessRelation);
}

std::string MemoryAccess::getAccessRelationStr() const {
  return stringFromIslObj(AccessRelation);
}

isl_map *MemoryAccess::getNewAccessRelation() const {
  return isl_map_copy(newAccessRelation);
}

isl_basic_map *MemoryAccess::createBasicAccessMap(ScopStmt *Statement) {
  isl_space *Space = isl_space_set_alloc(Statement->getIslCtx(), 0, 1);
  Space = isl_space_set_tuple_name(Space, isl_dim_set, getBaseName().c_str());
  Space = isl_space_align_params(Space, Statement->getDomainSpace());

  return isl_basic_map_from_domain_and_range(
      isl_basic_set_universe(Statement->getDomainSpace()),
      isl_basic_set_universe(Space));
}

MemoryAccess::MemoryAccess(const IRAccess &Access, const Instruction *AccInst,
                           ScopStmt *Statement)
<<<<<<< HEAD
  : Type(Access.isRead() ? Read : Write), BaseAddr(Access.getBase()),
    statement(Statement), Inst(AccInst), newAccessRelation(NULL),
    OriginalType(Access.isRead() ? Read : Write), ReductionAccess(false) {
=======
    : Inst(AccInst) {
  newAccessRelation = NULL;
  statement = Statement;
>>>>>>> becf75d6

  setBaseName();

  if (!Access.isAffine()) {
    // We overapproximate non-affine accesses with a possible access to the
    // whole array. For read accesses it does not make a difference, if an
    // access must or may happen. However, for write accesses it is important to
    // differentiate between writes that must happen and writes that may happen.
    AccessRelation = isl_map_from_basic_map(createBasicAccessMap(Statement));
    Type = Access.isRead() ? READ : MAY_WRITE;
    return;
  }

  Type = Access.isRead() ? READ : MUST_WRITE;

  isl_pw_aff *Affine = SCEVAffinator::getPwAff(Statement, Access.getOffset());

  // Divide the access function by the size of the elements in the array.
  //
  // A stride one array access in C expressed as A[i] is expressed in LLVM-IR
  // as something like A[i * elementsize]. This hides the fact that two
  // subsequent values of 'i' index two values that are stored next to each
  // other in memory. By this division we make this characteristic obvious
  // again.
  isl_val *v;
  v = isl_val_int_from_si(isl_pw_aff_get_ctx(Affine),
                          Access.getElemSizeInBytes());
  Affine = isl_pw_aff_scale_down_val(Affine, v);

  AccessRelation = isl_map_from_pw_aff(Affine);
  isl_space *Space = Statement->getDomainSpace();
  AccessRelation = isl_map_set_tuple_id(
      AccessRelation, isl_dim_in, isl_space_get_tuple_id(Space, isl_dim_set));
  isl_space_free(Space);
  AccessRelation = isl_map_set_tuple_name(AccessRelation, isl_dim_out,
                                          getBaseName().c_str());
}

void MemoryAccess::realignParams() {
  isl_space *ParamSpace = statement->getParent()->getParamSpace();
  AccessRelation = isl_map_align_params(AccessRelation, ParamSpace);
}

<<<<<<< HEAD
MemoryAccess::MemoryAccess(const Value *BaseAddress, ScopStmt *Statement)
  : Type(Read), BaseAddr(BaseAddress), statement(Statement), Inst(NULL),
    newAccessRelation(NULL), OriginalType(Read), ReductionAccess(false) {
=======
MemoryAccess::MemoryAccess(const Value *BaseAddress, ScopStmt *Statement) {
  newAccessRelation = NULL;
  BaseAddr = BaseAddress;
  Type = READ;
  statement = Statement;
>>>>>>> becf75d6

  isl_basic_map *BasicAccessMap = createBasicAccessMap(Statement);
  AccessRelation = isl_map_from_basic_map(BasicAccessMap);
  isl_space *ParamSpace = Statement->getParent()->getParamSpace();
  AccessRelation = isl_map_align_params(AccessRelation, ParamSpace);
}

MemoryAccess::MemoryAccess(ScopStmt *Statement, __isl_take isl_map *AccessRel,
                           const std::string &BaseName)
  : AccessRelation(AccessRel), Type(Write), BaseAddr(NULL), BaseName(BaseName),
    statement(Statement), Inst(NULL), newAccessRelation(NULL), OriginalType(Write),
    ReductionAccess(true) {}

void MemoryAccess::print(raw_ostream &OS) const {
<<<<<<< HEAD
  OS.indent(12) << (OriginalType == Read ? "Read" : "Write") << "Access ";
  if (isReductionAccess())
    OS << "(Reduction" << (isRead() ? " Read" : " Write") << "Access) ";
  OS << ":= \n";
=======
  switch (Type) {
  case READ:
    OS.indent(12) << "ReadAccess := \n";
    break;
  case MUST_WRITE:
    OS.indent(12) << "MustWriteAccess := \n";
    break;
  case MAY_WRITE:
    OS.indent(12) << "MayWriteAccess := \n";
    break;
  }
>>>>>>> becf75d6
  OS.indent(16) << getAccessRelationStr() << ";\n";
}

void MemoryAccess::dump() const { print(errs()); }

// Create a map in the size of the provided set domain, that maps from the
// one element of the provided set domain to another element of the provided
// set domain.
// The mapping is limited to all points that are equal in all but the last
// dimension and for which the last dimension of the input is strict smaller
// than the last dimension of the output.
//
//   getEqualAndLarger(set[i0, i1, ..., iX]):
//
//   set[i0, i1, ..., iX] -> set[o0, o1, ..., oX]
//     : i0 = o0, i1 = o1, ..., i(X-1) = o(X-1), iX < oX
//
static isl_map *getEqualAndLarger(isl_space *setDomain) {
  isl_space *Space = isl_space_map_from_set(setDomain);
  isl_map *Map = isl_map_universe(isl_space_copy(Space));
  isl_local_space *MapLocalSpace = isl_local_space_from_space(Space);

  // Set all but the last dimension to be equal for the input and output
  //
  //   input[i0, i1, ..., iX] -> output[o0, o1, ..., oX]
  //     : i0 = o0, i1 = o1, ..., i(X-1) = o(X-1)
  for (unsigned i = 0; i < isl_map_dim(Map, isl_dim_in) - 1; ++i)
    Map = isl_map_equate(Map, isl_dim_in, i, isl_dim_out, i);

  // Set the last dimension of the input to be strict smaller than the
  // last dimension of the output.
  //
  //   input[?,?,?,...,iX] -> output[?,?,?,...,oX] : iX < oX
  //
  unsigned lastDimension = isl_map_dim(Map, isl_dim_in) - 1;
  isl_val *v;
  isl_ctx *Ctx = isl_map_get_ctx(Map);
  isl_constraint *c = isl_inequality_alloc(isl_local_space_copy(MapLocalSpace));
  v = isl_val_int_from_si(Ctx, -1);
  c = isl_constraint_set_coefficient_val(c, isl_dim_in, lastDimension, v);
  v = isl_val_int_from_si(Ctx, 1);
  c = isl_constraint_set_coefficient_val(c, isl_dim_out, lastDimension, v);
  v = isl_val_int_from_si(Ctx, -1);
  c = isl_constraint_set_constant_val(c, v);

  Map = isl_map_add_constraint(Map, c);

  isl_local_space_free(MapLocalSpace);
  return Map;
}

isl_set *MemoryAccess::getStride(__isl_take const isl_map *Schedule) const {
  isl_map *S = const_cast<isl_map *>(Schedule);
  isl_map *AccessRelation = getAccessRelation();
  isl_space *Space = isl_space_range(isl_map_get_space(S));
  isl_map *NextScatt = getEqualAndLarger(Space);

  S = isl_map_reverse(S);
  NextScatt = isl_map_lexmin(NextScatt);

  NextScatt = isl_map_apply_range(NextScatt, isl_map_copy(S));
  NextScatt = isl_map_apply_range(NextScatt, isl_map_copy(AccessRelation));
  NextScatt = isl_map_apply_domain(NextScatt, S);
  NextScatt = isl_map_apply_domain(NextScatt, AccessRelation);

  isl_set *Deltas = isl_map_deltas(NextScatt);
  return Deltas;
}

bool MemoryAccess::isStrideX(__isl_take const isl_map *Schedule,
                             int StrideWidth) const {
  isl_set *Stride, *StrideX;
  bool IsStrideX;

  Stride = getStride(Schedule);
  StrideX = isl_set_universe(isl_set_get_space(Stride));
  StrideX = isl_set_fix_si(StrideX, isl_dim_set, 0, StrideWidth);
  IsStrideX = isl_set_is_equal(Stride, StrideX);

  isl_set_free(StrideX);
  isl_set_free(Stride);

  return IsStrideX;
}

bool MemoryAccess::isStrideZero(const isl_map *Schedule) const {
  return isStrideX(Schedule, 0);
}

bool MemoryAccess::isStrideOne(const isl_map *Schedule) const {
  return isStrideX(Schedule, 1);
}

void MemoryAccess::setNewAccessRelation(isl_map *newAccess) {
  isl_map_free(newAccessRelation);
  newAccessRelation = newAccess;
}

//===----------------------------------------------------------------------===//

isl_map *ScopStmt::getScattering() const { return isl_map_copy(Scattering); }

void ScopStmt::setScattering(isl_map *NewScattering) {
  isl_map_free(Scattering);
  Scattering = NewScattering;
}

void ScopStmt::buildScattering(SmallVectorImpl<unsigned> &Scatter) {
  unsigned NbIterators = getNumIterators();
  unsigned NbScatteringDims = Parent.getMaxLoopDepth() * 2 + 1;

  isl_space *Space = isl_space_set_alloc(getIslCtx(), 0, NbScatteringDims);
  Space = isl_space_set_tuple_name(Space, isl_dim_out, "scattering");

  Scattering = isl_map_from_domain_and_range(isl_set_universe(getDomainSpace()),
                                             isl_set_universe(Space));

  // Loop dimensions.
  for (unsigned i = 0; i < NbIterators; ++i)
    Scattering =
        isl_map_equate(Scattering, isl_dim_out, 2 * i + 1, isl_dim_in, i);

  // Constant dimensions
  for (unsigned i = 0; i < NbIterators + 1; ++i)
    Scattering = isl_map_fix_si(Scattering, isl_dim_out, 2 * i, Scatter[i]);

  // Fill scattering dimensions.
  for (unsigned i = 2 * NbIterators + 1; i < NbScatteringDims; ++i)
    Scattering = isl_map_fix_si(Scattering, isl_dim_out, i, 0);

  Scattering = isl_map_align_params(Scattering, Parent.getParamSpace());
}

void ScopStmt::buildAccesses(TempScop &tempScop, const Region &CurRegion) {
  const AccFuncSetType *AccFuncs = tempScop.getAccessFunctions(BB);

  for (AccFuncSetType::const_iterator I = AccFuncs->begin(),
                                      E = AccFuncs->end();
       I != E; ++I) {
    MemAccs.push_back(new MemoryAccess(I->first, I->second, this));
    assert(!InstructionToAccess.count(I->second) &&
           "Unexpected 1-to-N mapping on instruction to access map!");
    InstructionToAccess[I->second] = MemAccs.back();
  }
}

void ScopStmt::realignParams() {
  for (memacc_iterator MI = memacc_begin(), ME = memacc_end(); MI != ME; ++MI)
    (*MI)->realignParams();

  Domain = isl_set_align_params(Domain, Parent.getParamSpace());
  Scattering = isl_map_align_params(Scattering, Parent.getParamSpace());
}

__isl_give isl_set *ScopStmt::buildConditionSet(const Comparison &Comp) {
  isl_pw_aff *L = SCEVAffinator::getPwAff(this, Comp.getLHS());
  isl_pw_aff *R = SCEVAffinator::getPwAff(this, Comp.getRHS());

  switch (Comp.getPred()) {
  case ICmpInst::ICMP_EQ:
    return isl_pw_aff_eq_set(L, R);
  case ICmpInst::ICMP_NE:
    return isl_pw_aff_ne_set(L, R);
  case ICmpInst::ICMP_SLT:
    return isl_pw_aff_lt_set(L, R);
  case ICmpInst::ICMP_SLE:
    return isl_pw_aff_le_set(L, R);
  case ICmpInst::ICMP_SGT:
    return isl_pw_aff_gt_set(L, R);
  case ICmpInst::ICMP_SGE:
    return isl_pw_aff_ge_set(L, R);
  case ICmpInst::ICMP_ULT:
  case ICmpInst::ICMP_UGT:
  case ICmpInst::ICMP_ULE:
  case ICmpInst::ICMP_UGE:
    llvm_unreachable("Unsigned comparisons not yet supported");
  default:
    llvm_unreachable("Non integer predicate not supported");
  }
}

__isl_give isl_set *ScopStmt::addLoopBoundsToDomain(__isl_take isl_set *Domain,
                                                    TempScop &tempScop) {
  isl_space *Space;
  isl_local_space *LocalSpace;

  Space = isl_set_get_space(Domain);
  LocalSpace = isl_local_space_from_space(Space);

  for (int i = 0, e = getNumIterators(); i != e; ++i) {
    isl_aff *Zero = isl_aff_zero_on_domain(isl_local_space_copy(LocalSpace));
    isl_pw_aff *IV =
        isl_pw_aff_from_aff(isl_aff_set_coefficient_si(Zero, isl_dim_in, i, 1));

    // 0 <= IV.
    isl_set *LowerBound = isl_pw_aff_nonneg_set(isl_pw_aff_copy(IV));
    Domain = isl_set_intersect(Domain, LowerBound);

    // IV <= LatchExecutions.
    const Loop *L = getLoopForDimension(i);
    const SCEV *LatchExecutions = tempScop.getLoopBound(L);
    isl_pw_aff *UpperBound = SCEVAffinator::getPwAff(this, LatchExecutions);
    isl_set *UpperBoundSet = isl_pw_aff_le_set(IV, UpperBound);
    Domain = isl_set_intersect(Domain, UpperBoundSet);
  }

  isl_local_space_free(LocalSpace);
  return Domain;
}

__isl_give isl_set *ScopStmt::addConditionsToDomain(__isl_take isl_set *Domain,
                                                    TempScop &tempScop,
                                                    const Region &CurRegion) {
  const Region *TopRegion = tempScop.getMaxRegion().getParent(),
               *CurrentRegion = &CurRegion;
  const BasicBlock *BranchingBB = BB;

  do {
    if (BranchingBB != CurrentRegion->getEntry()) {
      if (const BBCond *Condition = tempScop.getBBCond(BranchingBB))
        for (BBCond::const_iterator CI = Condition->begin(),
                                    CE = Condition->end();
             CI != CE; ++CI) {
          isl_set *ConditionSet = buildConditionSet(*CI);
          Domain = isl_set_intersect(Domain, ConditionSet);
        }
    }
    BranchingBB = CurrentRegion->getEntry();
    CurrentRegion = CurrentRegion->getParent();
  } while (TopRegion != CurrentRegion);

  return Domain;
}

__isl_give isl_set *ScopStmt::buildDomain(TempScop &tempScop,
                                          const Region &CurRegion) {
  isl_space *Space;
  isl_set *Domain;
  isl_id *Id;

  Space = isl_space_set_alloc(getIslCtx(), 0, getNumIterators());

  Id = isl_id_alloc(getIslCtx(), getBaseName(), this);

  Domain = isl_set_universe(Space);
  Domain = addLoopBoundsToDomain(Domain, tempScop);
  Domain = addConditionsToDomain(Domain, tempScop, CurRegion);
  Domain = isl_set_set_tuple_id(Domain, Id);

  return Domain;
}

ScopStmt::ScopStmt(Scop &Parent, ScopStmt *Template,
                   unsigned Dim, Loop *RLoop, bool Prepare)
  : Parent(Parent), BB(NULL), IVS(Dim), NestLoops(Dim), ReductionLoop(RLoop) {

  Type     = (Prepare ? REDUCTION_PREPARE : REDUCTION_FIXUP);
  BaseName =  (RLoop->getHeader()->getName().str() + "." +(Prepare ? "RedPrep" : "RedFix"));

  assert(ReductionLoop && "Each reduction statement needs a reduction loop");
  assert(Dim <= Template->getNumIterators() && "Not enough dimensions to copy");

  // Copy the first Dim induction variables and loops
  for (unsigned u = 0; u < Dim; u++) {
    IVS[u]       = Template->IVS[u];
    NestLoops[u] = Template->NestLoops[u];
  }

  // Copy the domain of the template statement
  Domain = Template->getDomain();
  // But remove all dimensions greater than Dim
  Domain = isl_set_remove_dims(Domain, isl_dim_out, getNumIterators(),
                               Template->getNumIterators() - getNumIterators());
  // And change the identifier
  isl_id  *Id    = isl_id_alloc(getIslCtx(), BaseName.c_str(), this);
  Domain = isl_set_set_tuple_id(Domain, Id);

  // The scattering needs to be adjusted later on anyway, but the scattering
  // of the template is a good starting point.
  Scattering = Template->getScattering();
}

ScopStmt::ScopStmt(Scop &parent, TempScop &tempScop, const Region &CurRegion,
                   BasicBlock &bb, SmallVectorImpl<Loop *> &Nest,
                   SmallVectorImpl<unsigned> &Scatter)
    : Parent(parent), BB(&bb), IVS(Nest.size()), NestLoops(Nest.size()),
      Type(BASIC_BLOCK) {

  // Setup the induction variables.
  for (unsigned i = 0, e = Nest.size(); i < e; ++i) {
    if (!SCEVCodegen) {
      PHINode *PN = Nest[i]->getCanonicalInductionVariable();
      assert(PN && "Non canonical IV in Scop!");
      IVS[i] = PN;
    }
    NestLoops[i] = Nest[i];
  }

  raw_string_ostream OS(BaseName);
  WriteAsOperand(OS, &bb, false);
  BaseName = OS.str();

  makeIslCompatible(BaseName);
  BaseName = "Stmt_" + BaseName;

  Domain = buildDomain(tempScop, CurRegion);
  buildScattering(Scatter);
  buildAccesses(tempScop, CurRegion);
}

std::string ScopStmt::getDomainStr() const { return stringFromIslObj(Domain); }

std::string ScopStmt::getScatteringStr() const {
  return stringFromIslObj(Scattering);
}

unsigned ScopStmt::getNumParams() const { return Parent.getNumParams(); }

unsigned ScopStmt::getNumIterators() const {
  // The final read has one dimension with one element.
  if (!BB && !isReductionStatement())
    return 1;

  return NestLoops.size();
}

unsigned ScopStmt::getNumScattering() const {
  return isl_map_dim(Scattering, isl_dim_out);
}

const char *ScopStmt::getBaseName() const { return BaseName.c_str(); }

const PHINode *
ScopStmt::getInductionVariableForDimension(unsigned Dimension) const {
  return IVS[Dimension];
}

const Loop *ScopStmt::getLoopForDimension(unsigned Dimension) const {
  return NestLoops[Dimension];
}

isl_ctx *ScopStmt::getIslCtx() const { return Parent.getIslCtx(); }

isl_set *ScopStmt::getDomain() const { return isl_set_copy(Domain); }

isl_space *ScopStmt::getDomainSpace() const {
  return isl_set_get_space(Domain);
}

isl_id *ScopStmt::getDomainId() const { return isl_set_get_tuple_id(Domain); }

ScopStmt::~ScopStmt() {
  while (!MemAccs.empty()) {
    delete MemAccs.back();
    MemAccs.pop_back();
  }

  isl_set_free(Domain);
  isl_map_free(Scattering);
}

void ScopStmt::print(raw_ostream &OS) const {
  OS << "\t"   << getBaseName();
  switch(Type) {
  case BASIC_BLOCK:
    OS << " (LLVM-IR BB)" << "\n"; break;
  case REDUCTION_PREPARE:
    OS << " (Reduction Prepare)" << "\n"; break;
  case REDUCTION_FIXUP:
    OS << " (Reduction Fixup)" << "\n"; break;
  }

  OS.indent(12) << "Domain :=\n";

  if (Domain) {
    OS.indent(16) << getDomainStr() << ";\n";
  } else
    OS.indent(16) << "n/a\n";

  OS.indent(12) << "Scattering :=\n";

  if (Domain) {
    OS.indent(16) << getScatteringStr() << ";\n";
  } else
    OS.indent(16) << "n/a\n";

  for (MemoryAccessVec::const_iterator I = MemAccs.begin(), E = MemAccs.end();
       I != E; ++I)
    (*I)->print(OS);
}

void ScopStmt::dump() const { print(dbgs()); }

//===----------------------------------------------------------------------===//
/// Scop class implement

void Scop::setContext(__isl_take isl_set *NewContext) {
  NewContext = isl_set_align_params(NewContext, isl_set_get_space(Context));
  isl_set_free(Context);
  Context = NewContext;
}

void Scop::addParams(std::vector<const SCEV *> NewParameters) {
  for (std::vector<const SCEV *>::iterator PI = NewParameters.begin(),
                                           PE = NewParameters.end();
       PI != PE; ++PI) {
    const SCEV *Parameter = *PI;

    if (ParameterIds.find(Parameter) != ParameterIds.end())
      continue;

    int dimension = Parameters.size();

    Parameters.push_back(Parameter);
    ParameterIds[Parameter] = dimension;
  }
}

__isl_give isl_id *Scop::getIdForParam(const SCEV *Parameter) const {
  ParamIdType::const_iterator IdIter = ParameterIds.find(Parameter);

  if (IdIter == ParameterIds.end())
    return NULL;

  std::string ParameterName;

  if (const SCEVUnknown *ValueParameter = dyn_cast<SCEVUnknown>(Parameter)) {
    Value *Val = ValueParameter->getValue();
    ParameterName = Val->getName();
  }

  if (ParameterName == "" || ParameterName.substr(0, 2) == "p_")
    ParameterName = "p_" + utostr_32(IdIter->second);

  return isl_id_alloc(getIslCtx(), ParameterName.c_str(), (void *)Parameter);
}

void Scop::buildContext() {
  isl_space *Space = isl_space_params_alloc(IslCtx, 0);
  Context = isl_set_universe(Space);
}

void Scop::addParameterBounds() {
  for (unsigned i = 0; i < isl_set_dim(Context, isl_dim_param); ++i) {
    isl_val *V;
    isl_id *Id;
    const SCEV *Scev;
    const IntegerType *T;

    Id = isl_set_get_dim_id(Context, isl_dim_param, i);
    Scev = (const SCEV *)isl_id_get_user(Id);
    T = dyn_cast<IntegerType>(Scev->getType());
    isl_id_free(Id);

    assert(T && "Not an integer type");
    int Width = T->getBitWidth();

    V = isl_val_int_from_si(IslCtx, Width - 1);
    V = isl_val_2exp(V);
    V = isl_val_neg(V);
    Context = isl_set_lower_bound_val(Context, isl_dim_param, i, V);

    V = isl_val_int_from_si(IslCtx, Width - 1);
    V = isl_val_2exp(V);
    V = isl_val_sub_ui(V, 1);
    Context = isl_set_upper_bound_val(Context, isl_dim_param, i, V);
  }
}

void Scop::realignParams() {
  // Add all parameters into a common model.
  isl_space *Space = isl_space_params_alloc(IslCtx, ParameterIds.size());

  for (ParamIdType::iterator PI = ParameterIds.begin(), PE = ParameterIds.end();
       PI != PE; ++PI) {
    const SCEV *Parameter = PI->first;
    isl_id *id = getIdForParam(Parameter);
    Space = isl_space_set_dim_id(Space, isl_dim_param, PI->second, id);
  }

  // Align the parameters of all data structures to the model.
  Context = isl_set_align_params(Context, Space);

  for (iterator I = begin(), E = end(); I != E; ++I)
    (*I)->realignParams();
}

Scop::Scop(TempScop &tempScop, LoopInfo &LI, ScalarEvolution &ScalarEvolution,
           isl_ctx *Context)
    : SE(&ScalarEvolution), R(tempScop.getMaxRegion()),
      MaxLoopDepth(tempScop.getMaxLoopDepth()) {
  IslCtx = Context;
  buildContext();

  SmallVector<Loop *, 8> NestLoops;
  SmallVector<unsigned, 8> Scatter;

  Scatter.assign(MaxLoopDepth + 1, 0);

  // Build the iteration domain, access functions and scattering functions
  // traversing the region tree.
  buildScop(tempScop, getRegion(), NestLoops, Scatter, LI);

  realignParams();
  addParameterBounds();

  assert(NestLoops.empty() && "NestLoops not empty at top level!");
}

Scop::~Scop() {
  isl_set_free(Context);

  // Free the statements;
  for (iterator I = begin(), E = end(); I != E; ++I)
    delete *I;
}

std::string Scop::getContextStr() const { return stringFromIslObj(Context); }

std::string Scop::getNameStr() const {
  std::string ExitName, EntryName;
  raw_string_ostream ExitStr(ExitName);
  raw_string_ostream EntryStr(EntryName);

  WriteAsOperand(EntryStr, R.getEntry(), false);
  EntryStr.str();

  if (R.getExit()) {
    WriteAsOperand(ExitStr, R.getExit(), false);
    ExitStr.str();
  } else
    ExitName = "FunctionExit";

  return EntryName + "---" + ExitName;
}

__isl_give isl_set *Scop::getContext() const { return isl_set_copy(Context); }
__isl_give isl_space *Scop::getParamSpace() const {
  return isl_set_get_space(this->Context);
}

void Scop::printContext(raw_ostream &OS) const {
  OS << "Context:\n";

  if (!Context) {
    OS.indent(4) << "n/a\n\n";
    return;
  }

  OS.indent(4) << getContextStr() << "\n";

  for (ParamVecType::const_iterator PI = Parameters.begin(),
                                    PE = Parameters.end();
       PI != PE; ++PI) {
    const SCEV *Parameter = *PI;
    int Dim = ParameterIds.find(Parameter)->second;

    OS.indent(4) << "p" << Dim << ": " << *Parameter << "\n";
  }
}

void Scop::printStatements(raw_ostream &OS) const {
  OS << "Statements {\n";

  for (const_iterator SI = begin(), SE = end(); SI != SE; ++SI)
    OS.indent(4) << (**SI);

  OS.indent(4) << "}\n";
}

void Scop::print(raw_ostream &OS) const {
  printContext(OS.indent(4));
  printStatements(OS.indent(4));
}

void Scop::dump() const { print(dbgs()); }

isl_ctx *Scop::getIslCtx() const { return IslCtx; }

__isl_give isl_union_set *Scop::getDomains() {
  isl_union_set *Domain = NULL;

  for (Scop::iterator SI = begin(), SE = end(); SI != SE; ++SI) {
    //if ((*SI)->isReductionStatement())
      //continue;
    if (!Domain)
      Domain = isl_union_set_from_set((*SI)->getDomain());
    else
      Domain = isl_union_set_union(Domain,
                                   isl_union_set_from_set((*SI)->getDomain()));
  }

  return Domain;
}

ScalarEvolution *Scop::getSE() const { return SE; }

bool Scop::isTrivialBB(BasicBlock *BB, TempScop &tempScop) {
  if (tempScop.getAccessFunctions(BB))
    return false;

  return true;
}

void Scop::buildScop(TempScop &tempScop, const Region &CurRegion,
                     SmallVectorImpl<Loop *> &NestLoops,
                     SmallVectorImpl<unsigned> &Scatter, LoopInfo &LI) {
  Loop *L = castToLoop(CurRegion, LI);

  if (L)
    NestLoops.push_back(L);

  unsigned loopDepth = NestLoops.size();
  assert(Scatter.size() > loopDepth && "Scatter not big enough!");

  for (Region::const_element_iterator I = CurRegion.element_begin(),
                                      E = CurRegion.element_end();
       I != E; ++I)
    if (I->isSubRegion())
      buildScop(tempScop, *(I->getNodeAs<Region>()), NestLoops, Scatter, LI);
    else {
      BasicBlock *BB = I->getNodeAs<BasicBlock>();

      if (isTrivialBB(BB, tempScop))
        continue;

      Stmts.push_back(
          new ScopStmt(*this, tempScop, CurRegion, *BB, NestLoops, Scatter));

      // Increasing the Scattering function is OK for the moment, because
      // we are using a depth first iterator and the program is well structured.
      ++Scatter[loopDepth];
    }

  if (!L)
    return;

  // Exiting a loop region.
  Scatter[loopDepth] = 0;
  NestLoops.pop_back();
  ++Scatter[loopDepth - 1];
}

Scop::iterator Scop::insertStmt(iterator SI, ScopStmt *Stmt) {
  return Stmts.insert(SI, Stmt);
}

//===----------------------------------------------------------------------===//
ScopInfo::ScopInfo() : RegionPass(ID), scop(0) {
  ctx = isl_ctx_alloc();
  isl_options_set_on_error(ctx, ISL_ON_ERROR_ABORT);
}

ScopInfo::~ScopInfo() {
  clear();
  isl_ctx_free(ctx);
}

void ScopInfo::getAnalysisUsage(AnalysisUsage &AU) const {
  AU.addRequired<LoopInfo>();
  AU.addRequired<RegionInfo>();
  AU.addRequired<ScalarEvolution>();
  AU.addRequired<TempScopInfo>();
  AU.setPreservesAll();
}

bool ScopInfo::runOnRegion(Region *R, RGPassManager &RGM) {
  LoopInfo &LI = getAnalysis<LoopInfo>();
  ScalarEvolution &SE = getAnalysis<ScalarEvolution>();

  TempScop *tempScop = getAnalysis<TempScopInfo>().getTempScop(R);

  // This region is no Scop.
  if (!tempScop) {
    scop = 0;
    return false;
  }

  // Statistics.
  ++ScopFound;
  if (tempScop->getMaxLoopDepth() > 0)
    ++RichScopFound;

  scop = new Scop(*tempScop, LI, SE, ctx);

  return false;
}

char ScopInfo::ID = 0;

Pass *polly::createScopInfoPass() { return new ScopInfo(); }

INITIALIZE_PASS_BEGIN(ScopInfo, "polly-scops",
                      "Polly - Create polyhedral description of Scops", false,
                      false);
INITIALIZE_PASS_DEPENDENCY(LoopInfo);
INITIALIZE_PASS_DEPENDENCY(RegionInfo);
INITIALIZE_PASS_DEPENDENCY(ScalarEvolution);
INITIALIZE_PASS_DEPENDENCY(TempScopInfo);
INITIALIZE_PASS_END(ScopInfo, "polly-scops",
                    "Polly - Create polyhedral description of Scops", false,
                    false)<|MERGE_RESOLUTION|>--- conflicted
+++ resolved
@@ -296,15 +296,9 @@
 
 MemoryAccess::MemoryAccess(const IRAccess &Access, const Instruction *AccInst,
                            ScopStmt *Statement)
-<<<<<<< HEAD
   : Type(Access.isRead() ? Read : Write), BaseAddr(Access.getBase()),
     statement(Statement), Inst(AccInst), newAccessRelation(NULL),
     OriginalType(Access.isRead() ? Read : Write), ReductionAccess(false) {
-=======
-    : Inst(AccInst) {
-  newAccessRelation = NULL;
-  statement = Statement;
->>>>>>> becf75d6
 
   setBaseName();
 
@@ -348,17 +342,9 @@
   AccessRelation = isl_map_align_params(AccessRelation, ParamSpace);
 }
 
-<<<<<<< HEAD
 MemoryAccess::MemoryAccess(const Value *BaseAddress, ScopStmt *Statement)
   : Type(Read), BaseAddr(BaseAddress), statement(Statement), Inst(NULL),
     newAccessRelation(NULL), OriginalType(Read), ReductionAccess(false) {
-=======
-MemoryAccess::MemoryAccess(const Value *BaseAddress, ScopStmt *Statement) {
-  newAccessRelation = NULL;
-  BaseAddr = BaseAddress;
-  Type = READ;
-  statement = Statement;
->>>>>>> becf75d6
 
   isl_basic_map *BasicAccessMap = createBasicAccessMap(Statement);
   AccessRelation = isl_map_from_basic_map(BasicAccessMap);
@@ -373,12 +359,8 @@
     ReductionAccess(true) {}
 
 void MemoryAccess::print(raw_ostream &OS) const {
-<<<<<<< HEAD
-  OS.indent(12) << (OriginalType == Read ? "Read" : "Write") << "Access ";
   if (isReductionAccess())
     OS << "(Reduction" << (isRead() ? " Read" : " Write") << "Access) ";
-  OS << ":= \n";
-=======
   switch (Type) {
   case READ:
     OS.indent(12) << "ReadAccess := \n";
@@ -390,7 +372,6 @@
     OS.indent(12) << "MayWriteAccess := \n";
     break;
   }
->>>>>>> becf75d6
   OS.indent(16) << getAccessRelationStr() << ";\n";
 }
 
